# Copyright 2021 Canonical Limited.
#
# This file is part of juju-verify.
#
# juju-verify is free software: you can redistribute it and/or modify it under
# the terms of the GNU General Public License as published by the Free Software
# Foundation, either version 3 of the License, or (at your option) any later
# version.
#
# juju-verify is distributed in the hope that it will be useful, but WITHOUT
# ANY WARRANTY; without even the implied warranty of MERCHANTABILITY or FITNESS
# FOR A PARTICULAR PURPOSE. See the GNU General Public License for more
# details.
#
# You should have received a copy of the GNU General Public License along with
# this program. If not, see https://www.gnu.org/licenses/.
"""ceph-osd verification."""
import json
import logging
from collections import defaultdict
from typing import Dict, Optional, Any, List

from juju.unit import Unit
from packaging.version import Version

from juju_verify.utils.action import data_from_action
from juju_verify.utils.unit import (
    verify_charm_unit,
    run_action_on_units,
    get_first_active_unit,
    get_applications_names
)
from juju_verify.verifiers.base import BaseVerifier
<<<<<<< HEAD
from juju_verify.verifiers.result import Result, Severity, checks_executor
from juju_verify.exceptions import CharmException
=======
from juju_verify.verifiers.result import aggregate_results, Result, Severity
>>>>>>> 7e20714c

logger = logging.getLogger()


class AvailabilityZone:
    """Availability zone."""

    def __init__(self, **data: str):
        """Availability zone initialization."""
        self._data = data

    def __getattr__(self, item: str) -> Optional[str]:
        """Get element from crush map hierarchy."""
        if item not in self.crush_map_hierarchy:
            raise AttributeError(f"'{self.__class__}' object has no attribute '{item}'")

        return self._data.get(item, None)

    def __eq__(self, other: object) -> bool:
        """Compare two Result instances."""
        if not isinstance(other, AvailabilityZone):
            return NotImplemented

        return str(self) == str(other)

    def __str__(self) -> str:
        """Return string representation of AZ objects."""
        return ",".join(
            [f"{crush_map_type}={self._data[crush_map_type]}" for crush_map_type
             in self.crush_map_hierarchy if crush_map_type in self._data]
        )

    def __hash__(self) -> int:
        """Return hash representation of AZ objects."""
        return hash(self.__str__())

    @property
    def crush_map_hierarchy(self) -> List[str]:
        """Get Ceph Crush Map hierarchy."""
        return [
            "root",  # 10
            "region",  # 9
            "datacenter",  # 8
            "room",  # 7
            "pod",  # 6
            "pdu",  # 5
            "row",  # 4
            "rack",  # 3
            "chassis",  # 2
            "host",  # 1
            "osd",  # 0
        ]


class CephCommon(BaseVerifier):  # pylint: disable=W0223
    """Parent class for CephMon and CephOsd verifier."""

    @classmethod
    def check_cluster_health(cls, *units: Unit) -> Result:
        """Check Ceph cluster health for specific units.

        This will execute `get-health` against each unit provided.

        :raises CharmException: if the units do not belong to the ceph-mon charm
        """
        verify_charm_unit("ceph-mon", *units)
        result = Result()
        action_map = run_action_on_units(list(units), "get-health")

        for unit, action in action_map.items():
            cluster_health = data_from_action(action, "message")
            logger.debug("Unit (%s): Ceph cluster health '%s'", unit, cluster_health)

            if "HEALTH_OK" in cluster_health and result.success:
                result.add_partial_result(Severity.OK,
                                          f"{unit}: Ceph cluster is healthy")
            elif "HEALTH_WARN" in cluster_health or "HEALTH_ERR" in cluster_health:
                result.add_partial_result(Severity.FAIL,
                                          f"{unit}: Ceph cluster is unhealthy")
            else:
                result.add_partial_result(Severity.FAIL,
                                          f"{unit}: Ceph cluster is in an unknown "
                                          f"state")

        if not action_map:
            result = Result(Severity.FAIL, "Ceph cluster is in an unknown state")

        return result

    @classmethod
    def get_replication_number(cls, unit: Unit) -> Optional[int]:
        """Get minimum replication number from ceph-mon unit.

        This function runs the `list-pools` action with the parameter 'detail=true'
        to get the replication number.
        :raises CharmException: if the unit does not belong to the ceph-mon charm
        :raises TypeError: if the object pools is not iterable
        :raises KeyError: if the pool detail does not contain `size` or `min_size`
        :raises json.decoder.JSONDecodeError: if json.loads failed
        """
        verify_charm_unit("ceph-mon", unit)
        action_map = run_action_on_units([unit], "list-pools", params={"format": "json"})
        action_output = data_from_action(action_map.get(unit.entity_id), "message", "[]")
        logger.debug("parse information about pools: %s", action_output)
        pools: List[Dict[str, Any]] = json.loads(action_output)

        if pools:
            return min(pool["size"] - pool["min_size"] for pool in pools)

        return None

    @classmethod
    def get_number_of_free_units(cls, unit: Unit) -> int:
        """Get number of free units from ceph df.

        The `ceph df` will provide a cluster’s data usage and data distribution among
        pools and this function calculates the number of units that are safe to remove.
        """
        verify_charm_unit("ceph-mon", unit)
        # NOTE (rgildein): This functionality is not complete and will be part of the
        #                  fix on LP#1921121.
        logger.warning("WARNING: The function to get the number of free units from "
                       "'ceph df' is in WIP and returns only 1. See LP#1921121 "
                       "for more information.")
        return 1

    @classmethod
    def get_availability_zones(cls,  *units: Unit) -> Dict[str, AvailabilityZone]:
        """Get information about availability zones for ceph-osd units."""
        # NOTE (rgildein): This has been tested, but it will be fully functional only
        #                  after merging the changes.
        #                  https://review.opendev.org/c/openstack/charm-ceph-osd/+/778159
        verify_charm_unit("ceph-osd", *units)
        action_map = run_action_on_units(list(units), "get-availability-zone")

        availability_zone = {}
        for unit, action in action_map.items():
            action_output = data_from_action(action, "availability-zone", "{}")
            unit_availability_zone = json.loads(action_output)["unit"]
            unit_availability_zone.pop("host")  # need to compare AZ without host
            availability_zone[unit] = AvailabilityZone(**unit_availability_zone)

        return availability_zone


class CephOsd(CephCommon):
    """Implementation of verification checks for the ceph-osd charm."""

    NAME = "ceph-osd"

    def __init__(self, units: List[Unit]):
        """Ceph-osd charm verifier."""
        super().__init__(units=units)
        self._ceph_mon_app_map: Optional[Dict[str, Unit]] = None

    @property
    def ceph_mon_app_map(self) -> Dict[str, Unit]:
        """Get a map between ceph-osd applications and the first ceph-mon unit.

        :returns: Dictionary with keys as distinct applications of verified units and
                  values as the first ceph-mon unit obtained from the relation with the
                  ceph-mon application (<application_name>:mon).
        """
        if self._ceph_mon_app_map is None:
            self._ceph_mon_app_map = self._get_ceph_mon_app_map()

        return self._ceph_mon_app_map

    def _get_ceph_mon_unit(self, app_name: str) -> Optional[Unit]:
        """Get first ceph-mon unit from relation."""
        try:
            for relation in self.model.applications[app_name].relations:
                if relation.matches(f"{app_name}:mon"):
                    return get_first_active_unit(relation.provides.application.units)

        except (IndexError, KeyError) as error:
            logger.debug("Error to get ceph-mon unit from relations: %s", error)

        return None

    def _get_ceph_mon_app_map(self) -> Dict[str, Unit]:
        """Get first ceph-mon units related to verified units.

        This function groups by distinct application names for verified units, and then
        finds the relation ("<application>:mon") between the application and ceph-mon.
        The first unit of ceph-mon will be obtained from this relation.
        :returns: Map between verified and ceph-mon units
        """
        applications = {unit.application for unit in self.units}
        logger.debug("affected applications %s", map(str, applications))

        app_map = {name: self._get_ceph_mon_unit(name) for name in applications}
        logger.debug("found units %s", map(str, app_map.values()))

        return {name: unit for name, unit in app_map.items() if unit is not None}

    def get_free_app_units(self, apps: List[str]) -> Dict[str, int]:
        """Get number of free units for each application."""
        free_units = {}
        for app_name in apps:
            ceph_mon_unit = self._get_ceph_mon_unit(app_name)
            if ceph_mon_unit:
                free_units[app_name] = self.get_number_of_free_units(ceph_mon_unit)

        return free_units

    def get_apps_availability_zones(
            self, apps: List[str]) -> Dict[AvailabilityZone, List[Unit]]:
        """Get information about availability zone for each ceph-osd unit in application.

        This function return dictionary contain AZ as key and list of units as value.
        e.g. {AZ(per_host=False, rack="nova", row=None): [<Unit entity_id="ceph-osd/0">]}
        """
        availability_zones = defaultdict(list)
        for app_name in apps:
            app_units = self.model.applications[app_name].units
            app_availability_zones = self.get_availability_zones(*app_units)
            for unit_id, availability_zone in app_availability_zones.items():
                availability_zones[availability_zone].append(self.model.units[unit_id])

        return availability_zones

    def check_ceph_cluster_health(self) -> Result:
        """Check Ceph cluster health for unique ceph-mon units from ceph_mon_app_map."""
        unique_ceph_mon_units = set(self.ceph_mon_app_map.values())
        return self.check_cluster_health(*unique_ceph_mon_units)

    def check_replication_number(self) -> Result:
        """Check the minimum number of replications for related applications."""
        result = Result()

        for app_name, ceph_mon_unit in self.ceph_mon_app_map.items():
            min_replication_number = self.get_replication_number(ceph_mon_unit)
            if min_replication_number is None:
                continue  # get_replication_number returns None if no pools are available

            units = {
                unit.entity_id for unit in self.units if unit.application == app_name
            }
            inactive_units = {
                unit.entity_id for unit in self.model.applications[app_name].units
                if unit.workload_status != "active"
            }

            if len(units.union(inactive_units)) > min_replication_number:
                result.add_partial_result(
                    Severity.FAIL,
                    f"The minimum number of replicas in '{app_name}' is "
                    f"{min_replication_number:d} and it's not safe to restart/shutdown "
                    f"{len(units):d} units. {len(inactive_units):d} units are not "
                    f"active."
                )

        return result or Result(Severity.OK, 'Minimum replica number check passed.')

    def check_availability_zone(self) -> Result:
        """Check availability zones resources.

        This function checks whether the units can be shutdown/reboot without
        interrupting operation in the availability zone.
        """
        result = Result()
        ceph_osd_apps = get_applications_names(self.model, "ceph-osd")
        free_app_units = self.get_free_app_units(ceph_osd_apps)
        availability_zones = self.get_apps_availability_zones(ceph_osd_apps)

        for availability_zone, units in availability_zones.items():
            inactive_units = {
                unit.entity_id for unit in units if unit.workload_status != "active"
            }
            units_to_remove = {
                unit.entity_id for unit in units if unit.entity_id in self.unit_ids
            }
            free_units = min(free_app_units[unit.application] for unit in units)
            logger.debug("The availability zone %s has %d inactive and %d free units. "
                         "Trying to remove %s units.", str(availability_zone),
                         len(inactive_units), free_units, units_to_remove)

            if len(units_to_remove.union(inactive_units)) > free_units:
                result += Result(
                    Severity.FAIL,
                    f"It's not safe to removed units {units_to_remove} in the "
                    f"availability zone '{availability_zone}'. [free_units="
                    f"{free_units:d}, inactive_units={len(inactive_units):d}]"
                )

        return result or Result(Severity.OK, 'Availability zone check passed.')

    def verify_reboot(self) -> Result:
        """Verify that it's safe to reboot selected ceph-osd units."""
        return checks_executor(self.check_ceph_cluster_health,
                               self.check_replication_number,
                               self.check_availability_zone)

    def verify_shutdown(self) -> Result:
        """Verify that it's safe to shutdown selected ceph-osd units."""
        return self.verify_reboot()


class CephMon(CephCommon):
    """Implementation of verification checks for the ceph-mon charm."""

    NAME = "ceph-mon"

    def verify_reboot(self) -> Result:
        """Verify that it's safe to reboot selected ceph-mon units."""
        ceph_version = checks_executor(self.check_version)
        if not ceph_version.success:
            return ceph_version

        return ceph_version + checks_executor(
            self.check_quorum, self.check_ceph_cluster_health,
        )

    def verify_shutdown(self) -> Result:
        """Verify that it's safe to shutdown selected units."""
        return self.verify_reboot()

    def check_ceph_cluster_health(self) -> Result:
        """Check Ceph cluster health for unique ceph-mon application."""
        # Get one ceph-mon unit per each application
        app_map = {unit.application: unit for unit in self.units}
        unique_app_units = app_map.values()
        return self.check_cluster_health(*unique_app_units)

    def check_quorum(self) -> Result:
        """Check that the shutdown does not result in <50% mons alive."""
        result = Result()

        action_name = "get-quorum-status"
        action_results = self.run_action_on_all(action_name)

        affected_hosts = {unit.machine.hostname for unit in self.units}

        for unit_id, action in action_results.items():
            # run this per unit because we might have multiple clusters
            known_mons = set(json.loads(data_from_action(action, "known-mons")))
            online_mons = set(json.loads(data_from_action(action, "online-mons")))

            mon_count = len(known_mons)
            mons_after_change = len(online_mons - affected_hosts)

            if mons_after_change <= mon_count // 2:
                result.add_partial_result(Severity.FAIL, f"Removing unit {unit_id} will"
                                                         f" lose Ceph mon quorum")

        return result or Result(Severity.OK, 'Ceph-mon quorum check passed.')

    def check_version(self) -> Result:
        """Check minimum required version of Juju agent.

        Ceph-mon verifier requires that all the units run juju agent >=2.8.10 due to
        reliance on juju.Machine.hostname feature.
        """
<<<<<<< HEAD
        min_version = Version('2.8.10')
        result = Result()
        for unit in self.units:
            juju_version = unit.safe_data.get('agent-status', {}).get('version', '')
            try:
                if Version(juju_version) < min_version:
                    fail_msg = (f'Juju agent on unit {unit.entity_id} has lower than '
                                f'minimum required version. {juju_version} < '
                                f'{min_version}')
                    result.add_partial_result(Severity.FAIL, fail_msg)
            except InvalidVersion as exc:
                raise CharmException(f'Failed to parse juju version from '
                                     f'unit {unit.entity_id}.') from exc

        if result.empty:
            result.add_partial_result(Severity.OK, 'Minimum juju version check passed.')

        return result
=======
        return self.check_minimum_version(Version("2.8.10"), self.units)
>>>>>>> 7e20714c
<|MERGE_RESOLUTION|>--- conflicted
+++ resolved
@@ -31,12 +31,8 @@
     get_applications_names
 )
 from juju_verify.verifiers.base import BaseVerifier
-<<<<<<< HEAD
 from juju_verify.verifiers.result import Result, Severity, checks_executor
 from juju_verify.exceptions import CharmException
-=======
-from juju_verify.verifiers.result import aggregate_results, Result, Severity
->>>>>>> 7e20714c
 
 logger = logging.getLogger()
 
@@ -391,25 +387,4 @@
         Ceph-mon verifier requires that all the units run juju agent >=2.8.10 due to
         reliance on juju.Machine.hostname feature.
         """
-<<<<<<< HEAD
-        min_version = Version('2.8.10')
-        result = Result()
-        for unit in self.units:
-            juju_version = unit.safe_data.get('agent-status', {}).get('version', '')
-            try:
-                if Version(juju_version) < min_version:
-                    fail_msg = (f'Juju agent on unit {unit.entity_id} has lower than '
-                                f'minimum required version. {juju_version} < '
-                                f'{min_version}')
-                    result.add_partial_result(Severity.FAIL, fail_msg)
-            except InvalidVersion as exc:
-                raise CharmException(f'Failed to parse juju version from '
-                                     f'unit {unit.entity_id}.') from exc
-
-        if result.empty:
-            result.add_partial_result(Severity.OK, 'Minimum juju version check passed.')
-
-        return result
-=======
-        return self.check_minimum_version(Version("2.8.10"), self.units)
->>>>>>> 7e20714c
+        return self.check_minimum_version(Version("2.8.10"), self.units)