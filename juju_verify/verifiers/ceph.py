--- conflicted
+++ resolved
@@ -31,11 +31,7 @@
     verify_charm_unit,
 )
 from juju_verify.verifiers.base import BaseVerifier
-<<<<<<< HEAD
-from juju_verify.verifiers.result import Result, Severity, aggregate_results
-=======
 from juju_verify.verifiers.result import Result, Severity, checks_executor
->>>>>>> 2e45ae7f
 
 logger = logging.getLogger()
 
@@ -344,17 +340,11 @@
 
     def verify_reboot(self) -> Result:
         """Verify that it's safe to reboot selected ceph-osd units."""
-<<<<<<< HEAD
-        return aggregate_results(
-            self.check_ceph_cluster_health(),
-            self.check_replication_number(),
-            self.check_availability_zone(),
-        )
-=======
-        return checks_executor(self.check_ceph_cluster_health,
-                               self.check_replication_number,
-                               self.check_availability_zone)
->>>>>>> 2e45ae7f
+        return checks_executor(
+            self.check_ceph_cluster_health,
+            self.check_replication_number,
+            self.check_availability_zone,
+        )
 
     def verify_shutdown(self) -> Result:
         """Verify that it's safe to shutdown selected ceph-osd units."""
@@ -372,19 +362,9 @@
         if not ceph_version.success:
             return ceph_version
 
-<<<<<<< HEAD
-        # Get one ceph-mon unit per each application
-        app_map = {unit.application: unit for unit in self.units}
-        unique_app_units = app_map.values()
-
-        return aggregate_results(
-            version_check,
-            self.check_quorum(),
-            self.check_cluster_health(*unique_app_units),
-=======
         return ceph_version + checks_executor(
-            self.check_quorum, self.check_ceph_cluster_health,
->>>>>>> 2e45ae7f
+            self.check_quorum,
+            self.check_ceph_cluster_health,
         )
 
     def verify_shutdown(self) -> Result:
