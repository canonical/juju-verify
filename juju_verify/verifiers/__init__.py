--- conflicted
+++ resolved
@@ -27,12 +27,8 @@
 from juju_verify.verifiers.base import BaseVerifier
 from juju_verify.verifiers.ceph import CephOsd, CephMon
 from juju_verify.verifiers.nova_compute import NovaCompute
-<<<<<<< HEAD
-from juju_verify.verifiers.result import Result
+from juju_verify.verifiers.result import Result, Severity
 from juju_verify.verifiers.neutron_gateway import NeutronGateway
-=======
-from juju_verify.verifiers.result import Result, Severity
->>>>>>> 36cf2192
 
 logger = logging.getLogger(__name__)
 
@@ -40,11 +36,8 @@
 SUPPORTED_CHARMS = {
     'nova-compute': NovaCompute,
     'ceph-osd': CephOsd,
-<<<<<<< HEAD
+    'ceph-mon': CephMon,
     'neutron-gateway': NeutronGateway,
-=======
-    'ceph-mon': CephMon,
->>>>>>> 36cf2192
 }
 
 
