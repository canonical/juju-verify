# Copyright 2021 Canonical Limited.
#
# This file is part of juju-verify.
#
# juju-verify is free software: you can redistribute it and/or modify it under
# the terms of the GNU General Public License as published by the Free Software
# Foundation, either version 3 of the License, or (at your option) any later
# version.
#
# juju-verify is distributed in the hope that it will be useful, but WITHOUT
# ANY WARRANTY; without even the implied warranty of MERCHANTABILITY or FITNESS
# FOR A PARTICULAR PURPOSE. See the GNU General Public License for more
# details.
#
# You should have received a copy of the GNU General Public License along with
# this program. If not, see https://www.gnu.org/licenses/.
"""Helper function to manage Juju action."""
<<<<<<< HEAD
from collections import OrderedDict
from typing import Any, Generator, List

=======
>>>>>>> 2e45ae7f
from juju.action import Action

from juju_verify.utils.cache import CacheManager, Cache


def data_from_action(action: Action, key: str, default: str = "") -> str:
    """Extract value from Action.data['results'] dictionary.

    :param action: juju.Action instance
    :param key: key to search for in action's results
    :param default: default value to return if the 'key' is not found
    :return: value from the action's results identified by 'key' or default
    """
    return action.data.get("results", {}).get(key, default)


cache_manager = CacheManager(enabled=True)
cache = Cache(128)<|MERGE_RESOLUTION|>--- conflicted
+++ resolved
@@ -15,15 +15,9 @@
 # You should have received a copy of the GNU General Public License along with
 # this program. If not, see https://www.gnu.org/licenses/.
 """Helper function to manage Juju action."""
-<<<<<<< HEAD
-from collections import OrderedDict
-from typing import Any, Generator, List
-
-=======
->>>>>>> 2e45ae7f
 from juju.action import Action
 
-from juju_verify.utils.cache import CacheManager, Cache
+from juju_verify.utils.cache import Cache, CacheManager
 
 
 def data_from_action(action: Action, key: str, default: str = "") -> str:
