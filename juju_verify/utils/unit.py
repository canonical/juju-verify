# Copyright 2021 Canonical Limited.
#
# This file is part of juju-verify.
#
# juju-verify is free software: you can redistribute it and/or modify it under
# the terms of the GNU General Public License as published by the Free Software
# Foundation, either version 3 of the License, or (at your option) any later
# version.
#
# juju-verify is distributed in the hope that it will be useful, but WITHOUT
# ANY WARRANTY; without even the implied warranty of MERCHANTABILITY or FITNESS
# FOR A PARTICULAR PURPOSE. See the GNU General Public License for more
# details.
#
# You should have received a copy of the GNU General Public License along with
# this program. If not, see https://www.gnu.org/licenses/.
"""Helper function to manage Juju unit."""
import asyncio
import os
import re
<<<<<<< HEAD
from typing import List, Dict, Any
=======
from typing import List, Dict, Any, Optional
>>>>>>> 36cf2192

from juju.action import Action
from juju.model import Model
from juju.unit import Unit

from juju_verify.exceptions import VerificationError, CharmException
from juju_verify.utils.action import cache

CHARM_URL_PATTERN = re.compile(r'^(.*):(.*/)?(?P<charm>.*)(-\d+)$')


def get_cache_key(unit: Unit, action: str, **params: Any) -> int:
    """Create hash key from unit, action and params."""
    return hash(
        hash(unit.entity_id) + hash(action) + hash(tuple(sorted(params.items())))
    )


async def run_action(unit: Unit, action: str, use_cache: bool = True,
                     params: Optional[Dict[str, Any]] = None) -> Action:
    """Run Juju action and wait for results."""
    params = params or {}
    key = get_cache_key(unit, action, **params)

    if key not in cache or not use_cache:
        _action = await unit.run_action(action, **params)
        result = await _action.wait()  # wait for result
        cache[key] = result  # save result to cache
        return result

    return cache[key]


def run_action_on_units(units: List[Unit], action: str, use_cache: bool = True,
                        params: Optional[Dict[str, Any]] = None) -> Dict[str, Action]:
    """Run Juju action on specified units.

    :param units: List/Tuple of Unit object
    :param action: Action to run on units
    :param use_cache: Use the cache to gather the result of the action
    :param params: Additional parameters for the action
    :return: Dict in format {unit_id: action} where unit_ids are strings
             provided in 'units' and actions are their matching,
             juju.Action objects that have been executed and awaited.
    """
    task_map = {unit.entity_id: run_action(unit, action, use_cache, params)
                for unit in units}
    loop = asyncio.get_event_loop()
    tasks = asyncio.gather(*task_map.values())
    results: List[Action] = loop.run_until_complete(tasks)

    result_map = dict(zip(task_map.keys(), results))

    failed_actions_msg = []
    for unit_id, action_result in result_map.items():
        if action_result.status != 'completed':
            failed_actions_msg.append(
                f'Action {action} (ID: {action_result.entity_id}) failed to complete '
                f'on unit {unit_id}. For more info see '
                f'"juju show-action-output {action_result.entity_id}"'
            )

    if failed_actions_msg:
        raise VerificationError(os.linesep.join(failed_actions_msg))

    return result_map


<<<<<<< HEAD
def run_action_on_unit(unit: Unit, action: str, **params: str) -> Any:
    """Run Juju action on single unit, returning the result."""
    results = run_action_on_units([unit], action=action, **params)
=======
def run_action_on_unit(unit: Unit, action: str,  use_cache: bool = True,
                       params: Optional[Dict[str, Any]] = None) -> Action:
    """Run juju action on single unit.

    For more info, see docstring for 'run_action_on_units'. The only
    difference is that this function returns Action object directly, not
    dict {unit_id: action}.
    """
    results = run_action_on_units([unit], action, use_cache, params)
>>>>>>> 36cf2192
    return results[unit.entity_id]


def parse_charm_name(charm_url: str) -> str:
    """Parse charm name from full charm url.

    Example: 'cs:focal/nova-compute-141' -> 'nova-compute'
    """
    match = CHARM_URL_PATTERN.match(charm_url)
    if match is None:
        raise CharmException(f'Failed to parse charm-url: "{charm_url}"')
    return match.group('charm')


def verify_charm_unit(charm_name: str, *units: Unit) -> None:
    """Verify that units are based on required charm."""
    for unit in units:
        if not parse_charm_name(unit.charm_url) == charm_name:
            raise CharmException(f"The unit {unit.entity_id} does not belong to the "
                                 f"charm {charm_name}.")


def get_first_active_unit(units: List[Unit]) -> Optional[Unit]:
    """Find first unit in active workload status."""
    for unit in units:
        if unit.workload_status == "active":
            return unit

    return None


def get_applications_names(model: Model, application: str) -> List[str]:
    """Get all names of application based on the same charm."""
    applications = []
    for app_name, app in model.applications.items():
        unit = get_first_active_unit(app.units)
        if unit and parse_charm_name(unit.charm_url) == application:
            applications.append(app_name)

    return applications<|MERGE_RESOLUTION|>--- conflicted
+++ resolved
@@ -18,11 +18,7 @@
 import asyncio
 import os
 import re
-<<<<<<< HEAD
-from typing import List, Dict, Any
-=======
 from typing import List, Dict, Any, Optional
->>>>>>> 36cf2192
 
 from juju.action import Action
 from juju.model import Model
@@ -91,11 +87,6 @@
     return result_map
 
 
-<<<<<<< HEAD
-def run_action_on_unit(unit: Unit, action: str, **params: str) -> Any:
-    """Run Juju action on single unit, returning the result."""
-    results = run_action_on_units([unit], action=action, **params)
-=======
 def run_action_on_unit(unit: Unit, action: str,  use_cache: bool = True,
                        params: Optional[Dict[str, Any]] = None) -> Action:
     """Run juju action on single unit.
@@ -105,7 +96,6 @@
     dict {unit_id: action}.
     """
     results = run_action_on_units([unit], action, use_cache, params)
->>>>>>> 36cf2192
     return results[unit.entity_id]
 
 
