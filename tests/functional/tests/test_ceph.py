"""Test deployment and functionality of juju-verify."""
import logging
import re

import tenacity
import zaza
from juju import loop
from tests.base import BaseTestCase

from juju_verify.utils.action import cache_manager
<<<<<<< HEAD
from juju_verify.verifiers import get_verifiers
=======
from juju_verify.utils.unit import find_units
from juju_verify.verifiers import get_verifier
>>>>>>> 646f5651
from juju_verify.verifiers.ceph import CephCommon
from juju_verify.verifiers.result import Result

logger = logging.getLogger(__name__)


class CephOsdTests(BaseTestCase):
    """Functional testing for ceph-osd verifier."""

    test_pool = "test"

    def setUp(self):
        """Disable cache for all ceph-osd tests."""
        cache_manager.disable()  # disable cache for all run action

    def _add_test_pool(self, percent_data: int = 10):
        """Add a test pool."""
        _ = zaza.model.run_action(
            "ceph-mon/0",
            "create-pool",
            action_params={"name": self.test_pool, "percent-data": percent_data},
        )

    def _remove_test_pool(self):
        """Delete a test pool."""
        _ = zaza.model.run_action(
            "ceph-mon/0", "delete-pool", action_params={"name": self.test_pool}
        )

    @tenacity.retry(
        wait=tenacity.wait_exponential(max=60), stop=tenacity.stop_after_attempt(8)
    )
    def _wait_to_ceph_cluster(self, healthy: bool = True):
        """Wait to Ceph cluster be healthy again."""
        logger.info(f"waiting to Ceph cluster be {'' if healthy else 'un'}healthy")
        unit_objects = loop.run(find_units(self.model, ["ceph-mon/0"]))
        result = CephCommon.check_cluster_health(*unit_objects)
        assert result.success == healthy

    def assert_message_in_result(self, exp_message: str, result: Result):
        """Assert that message is in partials results."""
        self.assertTrue(
            any(re.match(exp_message, str(partial)) for partial in result.partials)
        )

    def test_single_osd_unit(self):
        """Test that shutdown of a single ceph-osd unit returns OK."""
        # juju-verify shutdown --units ceph-osd/1

        units = ["ceph-osd/0"]
        check = "shutdown"
        unit_objects = loop.run(find_units(self.model, units))
        self._wait_to_ceph_cluster()
        verifier = get_verifiers(unit_objects)
        result = verifier.verify(check)
        logger.info("result: %s", result)
        self.assertTrue(result.success)
        self.assert_message_in_result(
            r"\[WARN\] ceph-osd\/\d has units running on child machines: ceph-mon\/\d",
            result,
        )

    def test_two_osd_unit(self):
        """Test that shutdown of multiple ceph-osd units fails."""
        # NOTE(rgildein): getting hostname prefix from ceph-osd/0 machine hostname
        # e.g.: `juju-0c0b8f-zaza-67e01ab6cdbc` from `juju-0c0b8f-zaza-67e01ab6cdbc-0`
        hostname_prefix = self.model.units["ceph-osd/0"].machine.hostname[:-1]
        exp_availability_zone_regex = (
            r"10-default\(-1\),1-{0}\d\(-\d\),1-{0}\d\(-\d\),1-{0}\d\(-\d\),"
            r"0-osd\.\d\(\d\),0-osd\.\d\(\d\),0-osd\.\d\(\d\)".format(hostname_prefix)
        )
        logger.debug(
            "expected availability zone regex: '%s'", exp_availability_zone_regex
        )
        # juju-verify shutdown --units ceph-osd/0 ceph-osd/1

        units = ["ceph-osd/0", "ceph-osd/1"]
        check = "shutdown"
        unit_objects = loop.run(find_units(self.model, units))
        self._wait_to_ceph_cluster()
        verifier = get_verifiers(unit_objects)
        result = verifier.verify(check)
        logger.info("result: %s", result)
        self.assertFalse(result.success)
        self.assert_message_in_result(
            r"\[FAIL\] It's not safe to reboot\/shutdown unit\(s\) ceph-osd\/\d, "
            r"ceph-osd\/\d in the availability zone "
            r"'{}'.".format(exp_availability_zone_regex),
            result,
        )

    def test_check_ceph_cluster_health_passed(self):
        """Test that shutdown of a single ceph-osd unit returns OK."""
        # juju-verify shutdown --units ceph-osd/1
        units = ["ceph-osd/0"]
        check = "shutdown"
        unit_objects = loop.run(find_units(self.model, units))

        self._add_test_pool(percent_data=80)
        self._wait_to_ceph_cluster()
        # check that Ceph cluster is healthy
        verifier = get_verifiers(unit_objects)
        result = verifier.verify(check)
        logger.info("result: %s", result)
        self.assertTrue(result.success)
        self.assert_message_in_result(
            r"\[OK\] ceph-mon\/\d: Ceph cluster is healthy", result
        )

        self._remove_test_pool()

    def test_check_ceph_cluster_health_failed(self):
        """Test that shutdown of a single ceph-osd unit fails."""
        # juju-verify shutdown --units ceph-osd/1
        units = ["ceph-osd/0"]
        check = "shutdown"
        unit_objects = loop.run(find_units(self.model, units))

        self._add_test_pool()
        self._wait_to_ceph_cluster(healthy=False)
        # check that Ceph cluster is unhealthy
        verifier = get_verifiers(unit_objects)
        result = verifier.verify(check)
        logger.info("result: %s", result)
        self.assertFalse(result.success)
        self.assert_message_in_result(
            r"\[FAIL\] ceph-mon\/\d: Ceph cluster is unhealthy", result
        )

        self._remove_test_pool()

    def test_check_replication_number(self):
        """Test that shutdown of a single ceph-osd unit returns OK."""
        # juju-verify shutdown --units ceph-osd/1
        units = ["ceph-osd/0", "ceph-osd/1"]
        check = "shutdown"
        unit_objects = loop.run(find_units(self.model, units))
        self._add_test_pool(percent_data=80)
        self._wait_to_ceph_cluster()
        # check that check_replication_number failed, due default min_size=2
        verifier = get_verifiers(unit_objects)
        result = verifier.verify(check)
        logger.info("result: %s", result)
        self.assertFalse(result.success)
        self.assert_message_in_result(
            r"\[FAIL\] The minimum number of replicas in 'ceph-osd' is 1 and "
            r"it's not safe to reboot\/shutdown 2 units. 0 units "
            r"are not active.",
            result,
        )

        # change min_size to 1
        _ = zaza.model.run_action(
            "ceph-mon/0",
            "pool-set",
            action_params={"name": "test", "key": "min_size", "value": "1"},
        )
        # check that check_replication_number passed
        verifier = get_verifiers(unit_objects)
        result = verifier.verify(check)
        logger.info("result: %s", result)
        self.assertFalse(result.success)
        self.assert_message_in_result(
            r"\[OK\] Minimum replica number check passed.", result
        )

        self._remove_test_pool()


class CephMonTests(BaseTestCase):
    """Functional testing for ceph-osd verifier."""

    def test_single_mon_unit(self):
        """Test that shutdown of a single mon unit returns OK."""
        # juju-verify shutdown --units ceph-mon/0

        units = ["ceph-mon/0"]
        check = "shutdown"
<<<<<<< HEAD
        unit_objects = loop.run(juju_verify.find_units(self.model, units))
        verifier = get_verifiers(unit_objects)
=======
        unit_objects = loop.run(find_units(self.model, units))
        verifier = get_verifier(unit_objects)
>>>>>>> 646f5651
        result = verifier.verify(check)
        logger.info("result: %s", result)
        self.assertTrue(result.success)

    def test_two_mon_unit(self):
        """Test that shutdown of multiple mon units fails."""
        # juju-verify shutdown --units ceph-mon/0 ceph-mon/1

        units = ["ceph-mon/0", "ceph-mon/1"]
        check = "shutdown"
<<<<<<< HEAD
        unit_objects = loop.run(juju_verify.find_units(self.model, units))
        verifier = get_verifiers(unit_objects)
=======
        unit_objects = loop.run(find_units(self.model, units))
        verifier = get_verifier(unit_objects)
>>>>>>> 646f5651
        result = verifier.verify(check)
        logger.info("result: %s", result)
        self.assertFalse(result.success)<|MERGE_RESOLUTION|>--- conflicted
+++ resolved
@@ -8,12 +8,8 @@
 from tests.base import BaseTestCase
 
 from juju_verify.utils.action import cache_manager
-<<<<<<< HEAD
+from juju_verify.utils.unit import find_units
 from juju_verify.verifiers import get_verifiers
-=======
-from juju_verify.utils.unit import find_units
-from juju_verify.verifiers import get_verifier
->>>>>>> 646f5651
 from juju_verify.verifiers.ceph import CephCommon
 from juju_verify.verifiers.result import Result
 
@@ -192,13 +188,8 @@
 
         units = ["ceph-mon/0"]
         check = "shutdown"
-<<<<<<< HEAD
-        unit_objects = loop.run(juju_verify.find_units(self.model, units))
-        verifier = get_verifiers(unit_objects)
-=======
-        unit_objects = loop.run(find_units(self.model, units))
-        verifier = get_verifier(unit_objects)
->>>>>>> 646f5651
+        unit_objects = loop.run(find_units(self.model, units))
+        verifier = get_verifiers(unit_objects)
         result = verifier.verify(check)
         logger.info("result: %s", result)
         self.assertTrue(result.success)
@@ -209,13 +200,8 @@
 
         units = ["ceph-mon/0", "ceph-mon/1"]
         check = "shutdown"
-<<<<<<< HEAD
-        unit_objects = loop.run(juju_verify.find_units(self.model, units))
-        verifier = get_verifiers(unit_objects)
-=======
-        unit_objects = loop.run(find_units(self.model, units))
-        verifier = get_verifier(unit_objects)
->>>>>>> 646f5651
+        unit_objects = loop.run(find_units(self.model, units))
+        verifier = get_verifiers(unit_objects)
         result = verifier.verify(check)
         logger.info("result: %s", result)
         self.assertFalse(result.success)