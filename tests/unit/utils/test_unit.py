# Copyright 2021 Canonical Limited.
#
# This file is part of juju-verify.
#
# juju-verify is free software: you can redistribute it and/or modify it under
# the terms of the GNU General Public License as published by the Free Software
# Foundation, either version 3 of the License, or (at your option) any later
# version.
#
# juju-verify is distributed in the hope that it will be useful, but WITHOUT
# ANY WARRANTY; without even the implied warranty of MERCHANTABILITY or FITNESS
# FOR A PARTICULAR PURPOSE. See the GNU General Public License for more
# details.
#
# You should have received a copy of the GNU General Public License along with
# this program. If not, see https://www.gnu.org/licenses/.
"""Utils unit test suite."""
import os
from typing import Any, Callable, Coroutine, Dict, List
from unittest import mock
from unittest.mock import MagicMock, call

import pytest
from juju.errors import JujuError
from juju.unit import Unit
from pytest import raises

from juju_verify.exceptions import CharmException, VerificationError
from juju_verify.utils.action import cache_manager
from juju_verify.utils.unit import (
<<<<<<< HEAD
    find_unit_by_hostname,
=======
    _run_action,
>>>>>>> 6582e9e4
    find_units,
    find_units_on_machine,
    get_applications_names,
    get_cache_key,
    get_first_active_unit,
    get_related_charm_units_to_app,
    parse_charm_name,
    run_action_on_unit,
    run_action_on_units,
    run_command_on_unit,
    verify_charm_unit,
)


def test_get_cache_key():
    """Test creating key for cache."""
    unit_1 = MagicMock()
    unit_2 = MagicMock()

    assert get_cache_key(unit_1, "test-action") == get_cache_key(unit_1, "test-action")
    assert get_cache_key(unit_1, "test-action") != get_cache_key(unit_1, "action")
    assert get_cache_key(unit_1, "test-action", format="text") != get_cache_key(
        unit_1, "test-action", format="json"
    )
    assert get_cache_key(
        unit_1, "test-action", format="text", test=True
    ) == get_cache_key(unit_1, "test-action", test=True, format="text")
    assert get_cache_key(unit_1, "test-action") != get_cache_key(unit_2, "test-action")


@pytest.mark.asyncio
async def test_run_action():
    """Test running action with cache and wait for results."""

    async def mock_unit_run_action(action: str, **params: Any) -> Coroutine:
        """Mock function for Unit.run_action."""

        async def wait() -> Dict[str, Any]:
            return {"action": action, "params": params, "message": "test"}

        _action = MagicMock()
        _action.wait.side_effect = wait
        return _action

    unit_1 = MagicMock()
    unit_2 = MagicMock()
    unit_1.entity_id.return_value = 1
    unit_2.entity_id.return_value = 2
    cache_manager.enable()  # enable run action cache usage
    unit_1.run_action.side_effect = unit_2.run_action.side_effect = mock_unit_run_action

    # test run_action once
    await _run_action(unit_1, "action", params=dict(format="json"), use_cache=True)

    unit_1.run_action.assert_called_once_with("action", format="json")
    unit_1.run_action.reset_mock()

    # test run_action multiple times without cache
    await _run_action(unit_1, "action-1", params=dict(format="json"), use_cache=False)
    await _run_action(unit_1, "action-2", use_cache=False)
    await _run_action(unit_1, "action-1", params=dict(format="json"), use_cache=False)
    await _run_action(unit_2, "action-1", use_cache=False)

    assert unit_1.run_action.call_count == 3
    unit_1.run_action.assert_has_calls(
        [
            call("action-1", format="json"),
            call("action-2"),
            call("action-1", format="json"),
        ]
    )
    unit_2.run_action.assert_called_once_with("action-1")
    unit_1.run_action.reset_mock()
    unit_2.run_action.reset_mock()

    # test run_action multiple times with cache
    await _run_action(
        unit_1, "action-1", params=dict(format="json"), use_cache=True
    )  # uses cache
    await _run_action(unit_1, "action-2", use_cache=True)  # uses cache
    await _run_action(unit_1, "action-3", use_cache=True)
    await _run_action(unit_1, "action-1", params=dict(format="text"), use_cache=True)
    await _run_action(unit_2, "action-1", use_cache=True)  # uses cache
    await _run_action(unit_2, "action-1", use_cache=True)  # uses cache
    await _run_action(unit_2, "action-2", use_cache=True)

    assert unit_1.run_action.call_count == 2
    unit_1.run_action.assert_has_calls(
        [call("action-3"), call("action-1", format="text")]
    )
    unit_2.run_action.assert_called_once_with("action-2")


@mock.patch("juju_verify.utils.unit._run_action")
def test_run_action_on_units(mock_run_action, model):
    """Test running action on list of units and returning results."""
    # Prepare units and actions data
    action = "unit-action"
    action_params = {"force": True, "debug": False}
    run_on_unit_ids = [f"nova-compute/{i}" for i in [0, 1]]
    run_on_units = [model.units[unit_id] for unit_id in run_on_unit_ids]

    def mock_action_result(status: str) -> Callable:
        async def action_result(unit: Unit, *args, **kwargs):
            # pylint: disable=unused-argument
            _action = MagicMock()
            action_id = run_on_unit_ids.index(unit.entity_id)
            _action.entity_id = f"{action_id}-wait"
            _action.status = status
            return _action

        return action_result

    mock_run_action.side_effect = mock_action_result("completed")

    # create verifier and run actions
    results = run_action_on_units(
        run_on_units, action, use_cache=False, params=action_params
    )

    mock_run_action.assert_has_calls(
        [call(unit, action, action_params, False) for unit in run_on_units]
    )

    assert len(results) == len(run_on_unit_ids)
    assert all(unit_id in results for unit_id in run_on_unit_ids)
    assert all(result.status == "completed" for result in results.values())

    # Raise error if one of the actions failed
    mock_run_action.side_effect = mock_action_result("failed")

    expect_err = os.linesep.join(
        [
            f"Action {action} (ID: {action_result.entity_id}) failed to complete on "
            f"unit {unit_id}. For more info see 'juju show-action-output "
            f"{action_result.entity_id}'"
            for unit_id, action_result in results.items()
        ]
    )

    with raises(VerificationError) as exc:
        run_action_on_units(run_on_units, action, use_cache=False, params=action_params)
        assert str(exc.value) == expect_err


@mock.patch("juju_verify.utils.unit.run_action_on_units")
def test_run_action_on_unit(mock_run_action_on_units, model):
    """Test running action on single unit from the verifier."""
    unit = model.units["nova-compute/0"]
    run_action_on_unit(unit, "test", True)
    mock_run_action_on_units.assert_called_with([unit], "test", True, None)


def test_run_command_on_unit():
    """Test run command on unit."""

    async def mock_run_command(*args, **kwargs):
        return "test output"

    unit = MagicMock()
    unit.run.side_effect = mock_run_command
    cache_manager.enable()

    # run command first time
    result = run_command_on_unit(unit, "test command")
    assert result == "test output"
    unit.run.assert_called_once_with("test command", timeout=2 * 60)
    unit.run.reset_mock()

    # run command second time w/ cache enabled
    result = run_command_on_unit(unit, "test command")
    assert result == "test output"
    unit.run.assert_not_called()
    unit.run.reset_mock()

    # run command third time w/ cache disabled
    result = run_command_on_unit(unit, "test command", use_cache=False)
    assert result == "test output"
    unit.run.assert_called_once_with("test command", timeout=2 * 60)
    unit.run.reset_mock()

    # run command failed
    unit.run.side_effect = JujuError("command failed")
    with pytest.raises(CharmException):
        run_command_on_unit(unit, "test command", use_cache=False)


@pytest.mark.parametrize(
    "charm_url, exp_name",
    [
        ("cs:focal/nova-compute-141", "nova-compute"),
        ("cs:hacluster-74", "hacluster"),
    ],
)
def test_parse_charm_name(charm_url, exp_name):
    """Test function for parsing charm name from charm-ulr."""
    assert parse_charm_name(charm_url) == exp_name


@pytest.mark.parametrize(
    "charm_name, units",
    [
        ("ceph-osd", [("ceph-osd", "ceph-osd/0")]),
        ("ceph-osd", [("ceph-osd", "ceph-osd/0"), ("ceph-osd", "ceph-osd/1")]),
        (
            "ceph-osd",
            [
                ("ceph-osd", "ceph-osd-cluster-1/0"),
                ("ceph-osd", "ceph-osd-cluster-2/0"),
            ],
        ),
    ],
)
def test_verify_charm_unit(charm_name: str, units: List[str]):
    """Test function to verify if units are based on required charm."""
    mock_units = []
    for _charm_name, entity_id in units:
        unit = MagicMock()
        unit.entity_id = entity_id
        unit.charm_url = f"local:focal/{_charm_name}-1"
        mock_units.append(unit)

    verify_charm_unit(charm_name, *mock_units)


@pytest.mark.parametrize(
    "charm_name, units",
    [
        ("ceph-osd", [("ceph-mon", "ceph-mon/0")]),
    ],
)
def test_verify_charm_unit_fail(charm_name: str, units: List[str]):
    """Test function to raise an error if units aren't base on charm."""
    mock_units = []
    for _charm_name, entity_id in units:
        unit = MagicMock()
        unit.entity_id = entity_id
        unit.charm_url = f"local:focal/{_charm_name}-1"
        mock_units.append(unit)

    with pytest.raises(CharmException):
        verify_charm_unit(charm_name, *mock_units)


def test_get_first_active_unit(model):
    """Test function to select first active unit or return None."""
    units = [model.units["ceph-osd/0"], model.units["ceph-osd/1"]]

    # test selecting from two active units
    assert model.units["ceph-osd/0"] == get_first_active_unit(units)

    # test selecting from one active and blocked unit
    model.units["ceph-osd/0"].data["workload-status"]["current"] = "blocked"
    assert model.units["ceph-osd/1"] == get_first_active_unit(units)

    # test selecting from two blocked units
    model.units["ceph-osd/1"].data["workload-status"]["current"] = "blocked"
    assert get_first_active_unit(units) is None

    model.units["ceph-osd/0"].data["workload-status"]["current"] = "active"
    model.units["ceph-osd/1"].data["workload-status"]["current"] = "active"


def test_get_applications_names(model):
    """Test function to get all names of application based on the same charm."""
    ceph_osd_apps = get_applications_names(model, "ceph-osd")
    assert ceph_osd_apps == ["ceph-osd", "ceph-osd-hdd", "ceph-osd-ssd"]


def test_get_related_charm_units_to_app(model):
    """Test function to get all units for the same charm related to application."""
    mock_application = MagicMock()
    mock_ceph_osd_relation = MagicMock()
    mock_ceph_osd_relation.provides.application.charm_url = "cs:focal/ceph-osd-66"
    mock_ceph_osd_relation.provides.application.units = [
        unit
        for unit in model.units.values()
        if parse_charm_name(unit.charm_url) == "ceph-osd"
    ]
    mock_ceph_mon_relation = MagicMock()
    mock_ceph_mon_relation.provides.application.charm_url = "cs:focal/ceph-mon-99"
    mock_ceph_mon_relation.provides.application.units = [
        unit
        for unit in model.units.values()
        if parse_charm_name(unit.charm_url) == "ceph-mon"
    ]
    mock_application.relations = [mock_ceph_osd_relation, mock_ceph_mon_relation]

    units = get_related_charm_units_to_app(mock_application, "ceph-osd")
    assert len(units) == 9
    assert model.units["ceph-osd/0"] in units
    assert model.units["ceph-osd-hdd/0"] in units
    assert model.units["ceph-osd-ssd/0"] in units


@mock.patch("juju_verify.utils.unit.parse_charm_name")
def test_find_unit_by_hostname(mock_parse_charm_name):
    """Test function to find unit by hostname."""
    mock_parse_charm_name.side_effect = lambda charm_url: charm_url
    mock_model = MagicMock()
    mock_model.units = {}
    for charm in ["ceph-osd", "ceph-mon"]:
        for i in range(3):
            mock_unit = MagicMock()
            mock_unit.charm_url = charm
            mock_unit.machine.hostname = (
                f"host.{i}"  # ceph-mon units are on same machine
            )
            mock_model.units[f"{charm}/{i}"] = mock_unit

    # find ceph-osd unit
    unit = find_unit_by_hostname(mock_model, "host.0", "ceph-osd")
    assert unit.charm_url == "ceph-osd"
    assert unit.machine.hostname == "host.0"

    # try to find unknown hostname
    with pytest.raises(CharmException):
        find_unit_by_hostname(mock_model, "host.99", "ceph-osd")

    # try to find unknown charm
    with pytest.raises(CharmException):
        find_unit_by_hostname(mock_model, "host.0", "ceph-osd-test")


@pytest.mark.asyncio
async def test_find_units(model, all_units):
    """Test that find_units returns correct list of Unit objects."""
    unit_list = await find_units(model, all_units)

    assert len(unit_list) == len(all_units)

    result = zip(all_units, unit_list)
    for (unit_name, unit_obj) in result:
        assert isinstance(unit_obj, Unit)
        assert unit_obj.entity_id == unit_name

    # fail if requested unit is not in the list of all units

    missing_unit = "foo/0"
    expected_message = f"Unit '{missing_unit}' not found in the model."

    with pytest.raises(CharmException) as error:
        await find_units(model, [missing_unit])
        assert expected_message in str(error.value)


@pytest.mark.asyncio
async def test_find_units_on_machine(model, all_units):
    """Test that find_units_on_machine function returns correct units."""
    machine_1_name = "0"
    machine_2_name = "1"

    machine_1 = MagicMock()
    machine_1.entity_id = machine_1_name
    machine_2 = MagicMock()
    machine_2.entity_id = machine_2_name

    machine_1_units = all_units[:3]
    machine_2_units = all_units[3:]

    for unit_name, unit in model.units.items():
        if unit_name in machine_1_units:
            unit.machine = machine_1
        elif unit_name in machine_2_units:
            unit.machine = machine_2

    found_units = await find_units_on_machine(model, [machine_1_name])

    assert machine_1_units == [unit.entity_id for unit in found_units]<|MERGE_RESOLUTION|>--- conflicted
+++ resolved
@@ -28,11 +28,8 @@
 from juju_verify.exceptions import CharmException, VerificationError
 from juju_verify.utils.action import cache_manager
 from juju_verify.utils.unit import (
-<<<<<<< HEAD
+    _run_action,
     find_unit_by_hostname,
-=======
-    _run_action,
->>>>>>> 6582e9e4
     find_units,
     find_units_on_machine,
     get_applications_names,
