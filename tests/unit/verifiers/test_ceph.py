--- conflicted
+++ resolved
@@ -24,13 +24,8 @@
 from juju.unit import Unit
 
 from juju_verify.exceptions import CharmException
-<<<<<<< HEAD
 from juju_verify.verifiers.ceph import AvailabilityZone, CephCommon, CephOsd, CephMon
-from juju_verify.verifiers.result import Result
-=======
-from juju_verify.verifiers.ceph import AvailabilityZone, CephCommon, CephOsd
 from juju_verify.verifiers.result import Result, Severity
->>>>>>> e9b7764f
 
 
 @pytest.mark.parametrize("az_info, ex_az", [
@@ -67,20 +62,6 @@
 
 
 @mock.patch("juju_verify.verifiers.ceph.run_action_on_units")
-<<<<<<< HEAD
-@pytest.mark.parametrize(
-    "message, exp_result",
-    [
-        ("HEALTH_OK ...", Result(True, "ceph-mon/0: Ceph cluster is healthy")),
-        ("HEALTH_WARN ...", Result(False, "ceph-mon/0: Ceph cluster is unhealthy")),
-        ("HEALTH_ERR ...", Result(False, "ceph-mon/0: Ceph cluster is unhealthy")),
-        (
-            "not valid message",
-            Result(False, "ceph-mon/0: Ceph cluster is in an unknown state"),
-        ),
-    ],
-)
-=======
 @pytest.mark.parametrize("message, exp_result", [
     ("HEALTH_OK ...", Result(Severity.OK, "ceph-mon/0: Ceph cluster is healthy")),
     ("HEALTH_WARN ...", Result(Severity.FAIL, "ceph-mon/0: Ceph cluster is unhealthy")),
@@ -88,7 +69,6 @@
     ("not valid message",
      Result(Severity.FAIL, "ceph-mon/0: Ceph cluster is in an unknown state")),
 ])
->>>>>>> e9b7764f
 def test_check_cluster_health(mock_run_action_on_units, message, exp_result, model):
     """Test check Ceph cluster health."""
     action = MagicMock()
@@ -103,34 +83,19 @@
 @mock.patch("juju_verify.verifiers.ceph.run_action_on_units")
 def test_check_cluster_health_combination(mock_run_action_on_units, model):
     """Test check Ceph cluster health combination of two diff state."""
-<<<<<<< HEAD
-    exp_result = Result(
-        False,
-        os.linesep.join(
-            [
-                "ceph-mon/0: Ceph cluster is healthy",
-                "ceph-mon/1: Ceph cluster is unhealthy",
-            ]
-        ),
-    )
-=======
     exp_result = Result()
     exp_result.add_partial_result(Severity.OK, "ceph-mon/0: Ceph cluster is healthy")
     exp_result.add_partial_result(Severity.FAIL, "ceph-mon/1: Ceph cluster is unhealthy")
 
->>>>>>> e9b7764f
     action_healthy = MagicMock()
     action_healthy.data.get.side_effect = {"results": {"message": "HEALTH_OK"}}.get
     action_unhealthy = MagicMock()
     action_unhealthy.data.get.side_effect = {"results": {"message": "HEALTH_ERR"}}.get
-    mock_run_action_on_units.return_value = {
-        "ceph-mon/0": action_healthy,
-        "ceph-mon/1": action_unhealthy,
-    }
-
-    result = CephCommon.check_cluster_health(
-        model.units["ceph-mon/0"], model.units["ceph-mon/1"]
-    )
+    mock_run_action_on_units.return_value = {"ceph-mon/0": action_healthy,
+                                             "ceph-mon/1": action_unhealthy}
+
+    result = CephCommon.check_cluster_health(model.units["ceph-mon/0"],
+                                             model.units["ceph-mon/1"])
 
     assert result == exp_result
 
@@ -140,9 +105,8 @@
     """Test check Ceph cluster health in unknown state."""
     mock_run_action_on_units.return_value = {}
 
-    result = CephCommon.check_cluster_health(
-        model.units["ceph-mon/0"], model.units["ceph-mon/1"]
-    )
+    result = CephCommon.check_cluster_health(model.units["ceph-mon/0"],
+                                             model.units["ceph-mon/1"])
 
     assert result == Result(Severity.FAIL, "Ceph cluster is in an unknown state")
 
