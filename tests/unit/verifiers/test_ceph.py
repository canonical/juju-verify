--- conflicted
+++ resolved
@@ -16,18 +16,15 @@
 # this program. If not, see https://www.gnu.org/licenses/.
 """CephOsd verifier class test suite."""
 import json
+import os
 from unittest import mock
 from unittest.mock import MagicMock
 
 import pytest
 
 from juju_verify.exceptions import CharmException
-<<<<<<< HEAD
-from juju_verify.verifiers import CephOsd, Result, Severity
-from juju_verify.verifiers.ceph import CephCommon
-=======
 from juju_verify.verifiers.ceph import AvailabilityZone, CephCommon, CephOsd
-from juju_verify.verifiers.result import Result
+from juju_verify.verifiers.result import Result, Severity
 
 
 @pytest.mark.parametrize("az_info, ex_az", [
@@ -61,7 +58,6 @@
     assert AvailabilityZone(root="default", host="juju-1") is not None
     assert AvailabilityZone(root="default", host="juju-1") != 1
     assert AvailabilityZone(root="default", host="juju-1") != "root=default,host=juju-1"
->>>>>>> d8d1f391
 
 
 @mock.patch("juju_verify.verifiers.ceph.run_action_on_units")
@@ -333,25 +329,11 @@
         model
 ):
     """Test reboot verification on CephOsd."""
-<<<<<<< HEAD
-    expected_result = Result(Severity.OK, "Ceph cluster is healthy")
-    mock_get_replication_number.return_value = 1
-    mock_get_ceph_mon_app_map.return_value = {"ceph-osd": model.units["ceph-mon/0"]}
-    mock_check_cluster_health.return_value = expected_result
-
-    result = CephOsd([model.units["ceph-osd/0"]]).verify_reboot()
-    assert result == expected_result
-
-    mock_get_replication_number.return_value = None  # empty list of pools
-    result = CephOsd([model.units["ceph-osd/0"]]).verify_reboot()
-    assert result == expected_result
-=======
     result = CephOsd([model.units["ceph-osd/0"]]).verify_reboot()
     assert result == Result(True, "Ceph cluster is healthy")
     mock_check_ceph_cluster_health.assert_called_once_with()
     mock_check_replication_number.assert_called_once_with()
     mock_check_availability_zone.assert_called_once_with()
->>>>>>> d8d1f391
 
 
 @mock.patch("juju_verify.verifiers.ceph.CephOsd.check_ceph_cluster_health",
@@ -367,22 +349,8 @@
         model
 ):
     """Test shutdown verification on CephOsd."""
-<<<<<<< HEAD
-    expected_result = Result(Severity.OK, "Ceph cluster is healthy")
-    mock_get_replication_number.return_value = 1
-    mock_get_ceph_mon_app_map.return_value = {"ceph-osd": model.units["ceph-mon/0"]}
-    mock_check_cluster_health.return_value = expected_result
-
-    result = CephOsd([model.units["ceph-osd/0"]]).verify_shutdown()
-    assert result == expected_result
-
-    mock_get_replication_number.return_value = None  # empty list of pools
-    result = CephOsd([model.units["ceph-osd/0"]]).verify_shutdown()
-    assert result == expected_result
-=======
     result = CephOsd([model.units["ceph-osd/0"]]).verify_shutdown()
     assert result == Result(True, "Ceph cluster is healthy")
     mock_check_ceph_cluster_health.assert_called_once_with()
     mock_check_replication_number.assert_called_once_with()
-    mock_check_availability_zone.assert_called_once_with()
->>>>>>> d8d1f391
+    mock_check_availability_zone.assert_called_once_with()