--- conflicted
+++ resolved
@@ -16,20 +16,13 @@
 # this program. If not, see https://www.gnu.org/licenses/.
 """Result class and related function test suite."""
 import os
-<<<<<<< HEAD
 from copy import deepcopy
-
-import pytest
-
-from juju_verify.verifiers.result import Partial, Result, Severity, aggregate_results
-=======
 from unittest import mock
 
 import pytest
 
 from juju_verify.exceptions import CharmException
 from juju_verify.verifiers.result import Partial, Result, Severity, checks_executor
->>>>>>> 2e45ae7f
 
 
 @pytest.mark.parametrize(
@@ -279,50 +272,42 @@
     assert result.empty == expected_emptiness
 
 
-<<<<<<< HEAD
-def test_aggregate_results():
-    """Test aggregation of multiple results."""
+@mock.patch("juju_verify.verifiers.result.stop_on_failure", return_value=False)
+def test_checks_executor(_):
+    """Test executing and aggregation result of multiple checks."""
+
+    def mock_failing_check():
+        raise CharmException("check failed")
+
+    def mock_check_with_argument(test=None):
+        if test is None:
+            raise CharmException("missing argument")
+
+        return Result(Severity.OK, f"argument: {test}")
+
     partial_1 = Partial(Severity.OK, "foo")
     partial_2 = Partial(Severity.WARN, "bar")
     partial_3 = Partial(Severity.UNSUPPORTED, "baz")
     partial_4 = Partial(Severity.FAIL, "quz")
-    partial_list = [
+    partial_5 = Partial(
+        Severity.FAIL, "mock_failing_check check failed with error: check failed"
+    )
+    partial_6 = Partial(
+        Severity.FAIL,
+        "mock_check_with_argument check failed with error: missing argument",
+    )
+    partial_7 = Partial(Severity.OK, "argument: argument")
+
+    expected_result = Result()
+    for partial in [
         partial_1,
         partial_2,
         partial_3,
         partial_4,
-    ]
-    result_1 = Result(partial_1.severity, partial_1.message)
-    result_2 = Result(partial_2.severity, partial_2.message)
-    result_3 = Result(partial_3.severity, partial_3.message)
-    result_4 = Result(partial_4.severity, partial_4.message)
-=======
-@mock.patch("juju_verify.verifiers.result.stop_on_failure", return_value=False)
-def test_checks_executor(_):
-    """Test executing and aggregation result of multiple checks."""
-
-    def mock_failing_check():
-        raise CharmException("check failed")
-
-    def mock_check_with_argument(test=None):
-        if test is None:
-            raise CharmException("missing argument")
-
-        return Result(Severity.OK, f"argument: {test}")
-
-    partial_1 = Partial(Severity.OK, 'foo')
-    partial_2 = Partial(Severity.WARN, 'bar')
-    partial_3 = Partial(Severity.UNSUPPORTED, 'baz')
-    partial_4 = Partial(Severity.FAIL, 'quz')
-    partial_5 = Partial(Severity.FAIL, "mock_failing_check check failed with error: "
-                                       "check failed")
-    partial_6 = Partial(Severity.FAIL, "mock_check_with_argument check failed with "
-                                       "error: missing argument")
-    partial_7 = Partial(Severity.OK, "argument: argument")
-
-    expected_result = Result()
-    for partial in [partial_1, partial_2, partial_3, partial_4, partial_5,
-                    partial_6, partial_7]:
+        partial_5,
+        partial_6,
+        partial_7,
+    ]:
         expected_result.add_partial_result(partial.severity, partial.message)
 
     final_result = checks_executor(
@@ -344,7 +329,6 @@
     partial_1 = Partial(Severity.OK, "1")
     partial_2 = Partial(Severity.FAIL, "2")
     partial_3 = Partial(Severity.OK, "3")
->>>>>>> 2e45ae7f
 
     expected_result = Result()
     for partial in [partial_1, partial_2]:
