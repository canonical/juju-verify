--- conflicted
+++ resolved
@@ -25,11 +25,8 @@
       - name: Get latest workflow run status
         id: latest-workflow
         run: |
-<<<<<<< HEAD
-=======
           echo $GITHUB_WORKFLOW
 
->>>>>>> 1e41ab8a
           function get_last_run() {
             echo $(curl $GITHUB_API_URL/repos/$GITHUB_REPOSITORY/actions/workflows/tests_full.yml/runs |  jq -r '.workflow_runs[1]')
           }
@@ -51,11 +48,7 @@
           new_commit=0
           git log | head -n 2 | grep -qE $LATEST_HEAD_SHA || new_commit=1
           echo "::set-output name=new::$new_commit"
-<<<<<<< HEAD
-          if [ $result == 1]; then
-=======
           if [ $new_commit == 1]; then
->>>>>>> 1e41ab8a
             echo "There's a new commit."
           else
             echo "There is no new commit."
