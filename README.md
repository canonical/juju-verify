# Juju verify

This CLI tool is a Juju plugin that allows user to check whether it's safe
to perform some disruptive maintenance operations on Juju units, like `shutdown`
or `reboot`.

## Requirements

Juju-verify requires Juju 2.8.10 or higher.

## Supported charms

<<<<<<< HEAD
* nova-compute (Usable with the next stable release of the charm. Currently available as a [pre-release](https://jaas.ai/u/openstack-charmers-next/nova-compute/562))
* ceph-osd (WIP)
* neutron-gateway (WIP) (Usable with [dev release of neutron-gateway charm](https://jaas.ai/u/martin-kalcok/neutron-gateway/1))
=======
* nova-compute (Usable with the next stable release of the charm. Currently available as a [nova-compute-rc])
* ceph-osd (Usable with the custom release of the charm in rgildein namespace. [cs:~/rgildein/ceph-osd-0] and [cs:~/rgildein/ceph-mon-3])
* ceph-mon (Usable with the custom release of the charm in rgildein namespace. [cs:~/rgildein/ceph-mon-3])
* neutron-gateway (Usable with the custom release of the charm in rgildein namespace. [cs:~/martin-kalcok/neutron-gateway-0])
>>>>>>> f07fd67a

## Supported checks

* reboot
* shutdown

**NOTE:** Final list of supported checks and what they represent is still WIP

## Contribution and lifecycle

For more information on how to contribute and the lifecycle of ``juju-verify`` tools,
visit [CONTRIBUTING] page.

## Usage example

To verify that it is safe to stop/shutdown units `nova-compute/0` and
`nova-compute/1` without affecting the rest of the OpenStack cloud environment,
run the following.

```bash
$ juju-verify shutdown --units nova-compute/0 nova-compute/1
```

**NOTE:** If you run check on multiple units at the same time, they must all run
the same charm. Trying, for example, `juju-verify shutdown --units nova-compute/1
ceph-osd/0` will result in error.

Alternatively, a machine can be targeted:

```bash
$ juju-verify shutdown --machines 0
```

## Submit a bug

If you prefer, file a bug or feature request at:

* https://bugs.launchpad.net/juju-verify

---
[nova-compute-rc]: https://jaas.ai/u/openstack-charmers-next/nova-compute/562
[cs:~/rgildein/ceph-osd-0]: https://jaas.ai/u/rgildein/ceph-osd/0
[cs:~/rgildein/ceph-mon-3]: https://jaas.ai/u/rgildein/ceph-mon/3
[cs:~/martin-kalcok/neutron-gateway-0]: https://jaas.ai/u/martin-kalcok/neutron-gateway/0
[CONTRIBUTING]: https://juju-verify.readthedocs.io/en/latest/contributing.html<|MERGE_RESOLUTION|>--- conflicted
+++ resolved
@@ -10,16 +10,10 @@
 
 ## Supported charms
 
-<<<<<<< HEAD
-* nova-compute (Usable with the next stable release of the charm. Currently available as a [pre-release](https://jaas.ai/u/openstack-charmers-next/nova-compute/562))
-* ceph-osd (WIP)
-* neutron-gateway (WIP) (Usable with [dev release of neutron-gateway charm](https://jaas.ai/u/martin-kalcok/neutron-gateway/1))
-=======
 * nova-compute (Usable with the next stable release of the charm. Currently available as a [nova-compute-rc])
 * ceph-osd (Usable with the custom release of the charm in rgildein namespace. [cs:~/rgildein/ceph-osd-0] and [cs:~/rgildein/ceph-mon-3])
 * ceph-mon (Usable with the custom release of the charm in rgildein namespace. [cs:~/rgildein/ceph-mon-3])
-* neutron-gateway (Usable with the custom release of the charm in rgildein namespace. [cs:~/martin-kalcok/neutron-gateway-0])
->>>>>>> f07fd67a
+* neutron-gateway (Usable with the custom release of the charm in rgildein namespace. [cs:~/martin-kalcok/neutron-gateway-1])
 
 ## Supported checks
 
